--- conflicted
+++ resolved
@@ -27,13 +27,6 @@
 
 referer_url = 'http://www.google.com/search?q=gateway+oracle+cards+denise+linn&hl=en&client=safari'
 
-<<<<<<< HEAD
-p.known? 				# =>  true
-p.referer 				# => 'Google'
-p.search_parameter      # => 'q'			
-p.search_term           # => 'gateway oracle cards denise linn'
-p.uri.host              # => 'www.google.com'
-=======
 p = RefererParser::Parser.new(referer_url)
 
 puts p.known?  				 # =>  true
@@ -41,7 +34,6 @@
 puts p.search_parameter      # => 'q'			
 puts p.search_term           # => 'gateway oracle cards denise linn'
 puts p.uri.host              # => 'google.com'
->>>>>>> 533be0b4
 ```
 
 ## Contributing
